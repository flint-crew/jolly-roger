"""Calculating the UVWs for a measurement set towards a direction"""

from __future__ import annotations

from dataclasses import dataclass
from pathlib import Path

import astropy.units as u
import numpy as np
from astropy.constants import c as speed_of_light
from casacore.tables import table, taql
from tqdm import tqdm

from jolly_roger.baselines import Baselines
from jolly_roger.hour_angles import PositionHourAngles
from jolly_roger.logging import logger


@dataclass
class UVWs:
    """A small container to represent uvws"""

    uvws: np.ndarray
    """The (U,V,W) coordinates"""
    hour_angles: PositionHourAngles
    """The hour angle information used to construct the UVWs"""
    baselines: Baselines
    """The set of antenna baselines used for form the UVWs"""


def xyz_to_uvw(
    baselines: Baselines,
    hour_angles: PositionHourAngles,
) -> UVWs:
    """Generate the UVWs for a given set of baseline vectors towards a position
    across a series of hour angles.

    Args:
        baselines (Baselines): The set of baselines vectors to use
        hour_angles (PositionHourAngles): The hour angles and position to generate UVWs for

    Returns:
        UVWs: The generated set of UVWs
    """
    b_xyz = baselines.b_xyz

<<<<<<< HEAD
    # Getting the units right is important, mate
    ha = hour_angles.hour_angle - hour_angles.location.lon.to(u.hourangle)
    ha = ha.to(u.rad)
=======
    # Convert HA to geocentric hour angle (at Greenwich meridian)
    # This is why we subtract the location's longitude
    ha = hour_angles.hour_angle - hour_angles.location.lon
>>>>>>> 60d679d6

    declination = hour_angles.position.dec

    # This is necessary for broadcastung in the matrix to work.
    # Should the position be a solar object like the sub its position
    # will change throughout the observation. but it will have
    ## been created consistently with the hour angles. If it is fixed
    # then the use of the numpy ones like will ensure the same shape.
    declination = (np.ones(len(ha)) * declination).decompose()

    # Precompute the repeated terms
    sin_ha = np.sin(ha)
    sin_dec = np.sin(declination)
    cos_ha = np.cos(ha)
    cos_dec = np.cos(declination)
    zeros = np.zeros_like(sin_ha)

    # Conversion from baseline vectors to UVW
    mat = np.array(
        [
            [sin_ha, cos_ha, zeros],
            [-sin_dec * cos_ha, sin_dec * sin_ha, cos_dec],
            [
                cos_dec * cos_ha,
                -cos_dec * sin_ha,
                sin_dec,
            ],
        ]
    )

    # Every time this confuses me and I need the first mate to look over.
    # b_xyz shape: (baselines, 3) where coord is XYZ
    # mat shape: (3, 3, timesteps)
    # uvw shape: (3, baseline, timesteps) where coord is UVW
    uvw = np.einsum("ijk,lj->ilk", mat, b_xyz, optimize=True)  # codespell:ignore ilk
    # i,j,k -> (3, 3, time)
    # l,j -> (baseline, 3)
    # i,l,k -> (3, baseline, time)

    logger.debug(f"{uvw.shape=}")

    return UVWs(uvws=uvw, hour_angles=hour_angles, baselines=baselines)


@dataclass
class SunScale:
    """Describes the (u,v)-scales sensitive to angular scales of the Sun"""

    min_scale_chan_lambda: u.Quantity
    """The distance that corresponds to an angular scale scaled to each channel set using the minimum angular scale"""
    chan_lambda: u.Quantity
    """The wavelength of each channel"""
    min_scale_deg: float
    """The minimum angular scale used for baseline flagging"""


def get_sun_uv_scales(
    ms_path: Path,
    min_scale: u.Quantity = 0.075 * u.deg,
) -> SunScale:
    """Compute the angular scales and the corresponding (u,v)-distances that
    would be sensitive to them.

    Args:
        ms_path (Path): The measurement set to consider, where frequency information is extracted from
        min_scale (u.Quantity, optional): The minimum angular scale that will be projected and flgged. Defaults to 0.075*u.deg.

    Returns:
        SunScale: The sun scales in distances
    """

    with table(str(ms_path / "SPECTRAL_WINDOW")) as tab:
        chan_freqs = tab.getcol("CHAN_FREQ")[0] * u.Hz

    chan_lambda_m = np.squeeze((speed_of_light / chan_freqs).to(u.m))

    sun_min_scale_chan_lambda = chan_lambda_m / min_scale.to(u.rad).value

    return SunScale(
        min_scale_chan_lambda=sun_min_scale_chan_lambda,
        chan_lambda=chan_lambda_m,
        min_scale_deg=min_scale,
    )


@dataclass
class BaselineFlagSummary:
    """Container to capture the flagged baselines statistics"""

    uvw_flag_perc: float
    """The percentage of flags to add based on the uv-distance cut"""
    elevation_flag_perc: float
    """The percentage of flags to add based on the elevation cut"""
    jolly_flag_perc: float
    """The percentage of new to add based on both criteria"""


def log_summaries(
    summary: dict[tuple[int, int], BaselineFlagSummary],
    min_horizon_lim: u.Quantity,
    max_horizon_lim: u.Quantity,
    min_sun_scale: u.Quantity,
    dry_run: bool = False,
) -> None:
    """Log the flagging statistics made throughout the `uvw_flagger`.

    Args:
        summary (dict[tuple[int, int], BaselineFlagSummary]): Collection of flagging statistics accumulated when flagging
        min_horizon_lim (u.Quantity): The minimum horizon limit applied to the flagging.
        max_horizon_lim (u.Quantity): The maximum horizon limit applied to the flagging.
        min_sun_scale (u.Quantity): The sun scale used to compute the uv-distance limiter.
        dry_run (bool, optional): Indicates whether the flags were applied. Defaults to False.

    """
    logger.info("----------------------------------")
    logger.info("Flagging summary of modified flags")
    logger.info(f"Minimum Horizon Limit: {min_horizon_lim}")
    logger.info(f"Maximum Horizon Limit: {max_horizon_lim}")
    logger.info(f"Minimum Sun Scale: {min_sun_scale}")
    if dry_run:
        logger.info("(Dry run, not applying)")
    logger.info("----------------------------------")

    for ants, baseline_summary in summary.items():
        logger.info(
            f"({ants[0]:3d},{ants[1]:3d}): uvw {baseline_summary.uvw_flag_perc:>6.2f}% & elev. {baseline_summary.elevation_flag_perc:>6.2f}% = Applied {baseline_summary.jolly_flag_perc:>6.2f}%"
        )

    logger.info("\n")


def uvw_flagger(
    computed_uvws: UVWs,
    min_horizon_lim: u.Quantity = -3 * u.deg,
    max_horizon_lim: u.Quantity = 90 * u.deg,
    min_sun_scale: u.Quantity = 0.075 * u.deg,
    dry_run: bool = False,
) -> Path:
    """Flag visibilities based on the (u, v, w)'s and assumed scales of
    the sun. The routine will compute ht ebaseline length affected by the Sun
    and then flagged visibilities where the projected (u,v)-distance towards
    the direction of the Sun and presumably sensitive.

    Args:
        computed_uvws (UVWs): The pre-computed UVWs and associated meta-data
        min_horizon_lim (u.Quantity, optional): The lower horixzon limit required for flagging to be applied. Defaults to -3*u.deg.
        max_horizon_lim (u.Quantity, optional): The upper horixzon limit required for flagging to be applied. Defaults to 90*u.deg.
        min_sun_scale (u.Quantity, options): The minimum angular scale to consider when flagging the projected baselines. Defaults to 0.075*u.deg.
        dry_run (bool, optional): Do not apply the flags to the measurement set. Defaults to False.


    Returns:
        Path: The path to the flagged measurement set
    """
    hour_angles = computed_uvws.hour_angles
    baselines = computed_uvws.baselines
    ms_path = computed_uvws.baselines.ms_path

    sun_scale = get_sun_uv_scales(
        ms_path=ms_path,
        min_scale=min_sun_scale,
    )

    # A list of (ant1, ant2) to baseline index
    antennas_for_baselines = baselines.b_map.keys()
    logger.info(f"Will be considering {len(antennas_for_baselines)} baselines")

    elevation_curve = hour_angles.elevation

    # Used to capture the baseline and additional flags added
    summary: dict[tuple[int, int], BaselineFlagSummary] = {}

    logger.info(f"Opening {ms_path=}")
    with table(str(ms_path), ack=False, readonly=False) as ms_tab:
        for ant_1, ant_2 in tqdm(antennas_for_baselines):
            logger.debug(f"Processing {ant_1=} {ant_2=}")

            # Keeps the ruff from complaining about and unused varuable wheen
            # it is used in the table access command below
            _ = ms_tab

            # TODO: It is unclear to TJG whether the time-order needs
            # to be considered when reading in per-baseline at a time.
            # initial version operated on a row basis so an explicit map
            # to the t_idx of computed_uvws.uvws was needed (or useful?)

            # Get the UVWs and for the baseline and calculate the uv-distance
            b_idx = baselines.b_map[(ant_1, ant_2)]
            uvws_bt = computed_uvws.uvws[:, b_idx]
            uv_dist = np.sqrt((uvws_bt[0]) ** 2 + (uvws_bt[1]) ** 2).to(u.m).value

            # The max angular scale corresponds to the shortest uv-distance
            # The min angular scale corresponds to the longest uv-distance
            flag_uv_dist = (
                uv_dist[:, None]
                <= sun_scale.min_scale_chan_lambda.to(u.m).value[None, :]
            )
            flag_elevation = (min_horizon_lim < elevation_curve)[:, None] & (
                elevation_curve <= max_horizon_lim
            )[:, None]

            all_flags = flag_uv_dist & flag_elevation

            # Only need to interact with the MS if there are flags to update
            if not np.any(all_flags):
                continue

            baseline_summary = BaselineFlagSummary(
                uvw_flag_perc=np.sum(flag_uv_dist)
                / np.prod(flag_uv_dist.shape)
                * 100.0,
                elevation_flag_perc=np.sum(flag_elevation)
                / np.prod(flag_elevation.shape)
                * 100.0,
                jolly_flag_perc=np.sum(all_flags) / np.prod(all_flags.shape) * 100.0,
            )
            summary[(ant_1, ant_2)] = baseline_summary

            # Do not apply the flags mattteee
            if dry_run:
                continue

            with taql(
                "select from $ms_tab where ANTENNA1 == $ant_1 and ANTENNA2 == $ant_2",
            ) as subtab:
                flags = subtab.getcol("FLAG")[:]
                total_flags = flags | all_flags[..., None]

                subtab.putcol("FLAG", total_flags)
                subtab.flush()

    log_summaries(
        summary=summary,
        min_horizon_lim=min_horizon_lim,
        max_horizon_lim=max_horizon_lim,
        min_sun_scale=min_sun_scale,
        dry_run=dry_run,
    )

    return ms_path<|MERGE_RESOLUTION|>--- conflicted
+++ resolved
@@ -44,15 +44,9 @@
     """
     b_xyz = baselines.b_xyz
 
-<<<<<<< HEAD
-    # Getting the units right is important, mate
-    ha = hour_angles.hour_angle - hour_angles.location.lon.to(u.hourangle)
-    ha = ha.to(u.rad)
-=======
     # Convert HA to geocentric hour angle (at Greenwich meridian)
     # This is why we subtract the location's longitude
     ha = hour_angles.hour_angle - hour_angles.location.lon
->>>>>>> 60d679d6
 
     declination = hour_angles.position.dec
 
