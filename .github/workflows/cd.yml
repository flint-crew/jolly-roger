--- conflicted
+++ resolved
@@ -53,12 +53,4 @@
         with:
           subject-path: "dist/*"
 
-<<<<<<< HEAD
-      - uses: pypa/gh-action-pypi-publish@release/v1
-=======
-      - uses: pypa/gh-action-pypi-publish@release/v1
-        with:
-          # Remember to tell (test-)pypi about this repo before publishing
-          # Remove this line to publish to PyPI
-          repository-url: https://pypi.org/legacy/
->>>>>>> 1a6e4c2f
+      - uses: pypa/gh-action-pypi-publish@release/v1